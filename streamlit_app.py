"""A script which lets you batch-add badges to the READMEs of
Streamlit sharing apps."""

import streamlit as st
import streamlit_github
import numpy as np
import pandas as pd
from github import MainClass as GithubMainClass
from github import ContentFile
from github.GithubException import UnknownObjectException
from github import GithubException
from typing import Iterator

# This is where we will store all the forked repositories
FORK_BASE_PATH = 'forks'

# This is the commit message when we add a new badge.
COMMIT_MESSAGE = "Added Streamlit app badge for discoverability"

# This is the title we give the pull request.
<<<<<<< HEAD
BADGE_PULL_REQUEST_TITLE = "Add a Streamlit app badge to README"
=======
OLD_BADGE_PULL_REQUEST_TITLE = "Add a Stremlit app badge to readme"
BADGE_PULL_REQUEST_TITLE = "Add a Stremlit app badge to readme"
>>>>>>> 22e28117

# This is the body of the pull request.
BADGE_PULL_REQUEST_BODY = """
Hi 👋!

Thank you for for making this awesome Streamlit app!

I noticed that your project's README doesn't have a Streamlit badge.
Adding one would let people directly click into your app when
browsing your Github repo. Cool, right?!

This pull request automatically adds a beautiful Streamlit badge to your
README. Just go ahead and click `Merge pull request` below to get it!

Happy app creating 🎈

~ StreamlitBadgeBot 🤖
___
For more information about how pull requests work, please [click here](https://docs.github.com/en/free-pro-team@latest/github/collaborating-with-issues-and-pull-requests/merging-a-pull-request).
"""


class ForkAppError(Exception):
    """Represents a mistake that could happen when trying to fork an app."""

    def __init__(self, reason):
        """Constructor."""
        Exception.__init__(self, reason)
        self.reason = reason

class ConfigOptions:
    """Returns all the config information to run the app."""

    def __init__(self) -> None:
        """Adds UI elements which give us some config information."""
        self.access_token = st.sidebar.text_input("Github access token", type="password")
        self.use_debug_repos = st.sidebar.checkbox('Use a debug repo list')
        self.auto_expand = st.sidebar.checkbox('Auto-expand app display')
        self.auto_process_apps = st.sidebar.checkbox("Auto-process apps")
        self.show_readmes = st.sidebar.checkbox("Show readme contents")
        self.do_pull_requests = st.sidebar.checkbox("Send pull reuqests")
    
def coords_iter(apps: pd.DataFrame) -> Iterator[streamlit_github.GithubCoords]:
    """Takes a list of apps and iterate over that list, yielding GithubCoord objects."""

    for app in apps.itertuples():
        if hasattr(app, "app_url"):
            coords = streamlit_github.GithubCoords.from_app_url(app.app_url)
            app_url = app.app_url
        else:
            coords = streamlit_github.GithubCoords.from_github_url(app.github_url)
            app_url = app.github_url
        yield coords, app_url

@st.cache
def get_s4a_apps() -> pd.DataFrame:
    apps = pd.read_csv('sharing_apps_2.csv')
    apps.drop('Unnamed: 0', axis=1, inplace=True)
    return apps

def filter_apps(apps: pd.DataFrame) -> pd.DataFrame:
    """Give the user a selection interface with which to select a set
    of apps to process. Displays and returns the selected apps."""

    # Let the user filter app URLs
    filter_text = st.text_input('Filter URLs')
    if filter_text:
        apps = apps[apps.app_url.str.contains(filter_text)]

    # Let the user select a numerical range of apps to work on
    first_app_index, last_app_index = \
       st.slider("Select apps", 0, len(apps), (0, 1))
    if first_app_index >= last_app_index:
        raise RuntimeError('Must select at least one app.')
    selected_apps = apps[first_app_index:last_app_index].copy()
    st.write(f"Selected `{len(selected_apps)} / {len(apps)}` apps.")
    st.write(selected_apps)

    return selected_apps

@st.cache(hash_funcs=streamlit_github.GITHUB_HASH_FUNCS, persist=True,
            suppress_st_warning=True, ttl=(60 * 60 * 6)) 
def compute_app_status(apps: pd.DataFrame, config: ConfigOptions, github: GithubMainClass.Github):
    """Adds a "status" column to the app DataFrame which indicates that
    whether the app has a badge or not and / or whether there was an
    error processing the app for some reason."""

    st.write("## Computing app status")

    # These are the additional columns which we're going to add
    status_column = []

    for app in apps.itertuples():
        with st.beta_expander(app.app_url, expanded=config.auto_expand):
            try:
                st.write(app)
                
                if app.app_url is None or app.app_url == "None":
                    raise ForkAppError("No URL")

                # Parse out the coordinates for this repo.
                coords = streamlit_github.GithubCoords.from_app_url(app.app_url)
                if coords == None:
                    raise ForkAppError("Unable to parse URL")
                st.write({attr:getattr(coords, attr)
                    for attr in ['owner', 'repo', 'branch', 'path']})

                # Get the repo.
                repo = coords.get_repo(github)
                st.write("repo", repo)
                # Show the readme if possible.
                if repo is None:
                    raise ForkAppError("Repo does not exist")

                readme = streamlit_github.get_readme(github, repo)
                if readme is None:
                    raise ForkAppError("Readme does not exist")

                if config.show_readmes:
                    readme_contents = readme.decoded_content.decode('utf-8')
                    st.beta_columns((1, 20))[1].text(readme_contents)
    
                # st.write(dir(repo))
                if repo.fork:
                    raise ForkAppError("Repo forks another.")

                if streamlit_github.has_streamlit_badge(github, repo):
                    app_status = "Has badge"
                else:
                    app_status = "No badge"
            except ForkAppError as e:
                app_status = f"ForkAppError: {e.reason}"
            # except Exception as e:
            #     app_status = str(type(e))

            st.write(f"app_status: '{app_status}'")

            # Fill in the status column
            status_column.append(app_status)
        
    # Assign these new columns to the app DataFrame.
    apps = apps.assign(status=status_column)
    return apps

def display_badge_statistics(apps: pd.DataFrame) -> None:
    """Displays a bunch of statistics about apps with and without badges."""
    with st.beta_expander("Badge statistics"):
        no_badges = apps["status"] == "No badge"
        yes_badges = apps["status"] == "Has badge"
        error_apps = ~(no_badges | yes_badges)
        st.bar_chart(apps.status.value_counts())
    
def parse_app_from_file(config: ConfigOptions, github: GithubMainClass.Github):
    # Get the app dataframe
    apps = get_s4a_apps()
    apps = filter_apps(apps)

    # Don't do anything until the use clicks this button.
    if not (config.auto_process_apps or st.button('Process apps')):
        return
    apps = compute_app_status(apps, config, github)

    # Write out the results
    st.write("### Processed apps")
    st.write(apps)

    # Display some summary statistics on what the badges are doing
    display_badge_statistics(apps)
            
    # Filter down to just those apps which have no badges
    no_badges = apps["status"] == "No badge"
    apps = apps[no_badges]

    # Let the user futher filter down the apps to fork
    first_app_index, last_app_index = \
        st.slider("Range of remaining apps to fork", 0, len(apps), (0, 1))
    if first_app_index >= last_app_index:
        raise RuntimeError('Must select at least one app.')
    return apps[first_app_index:last_app_index].copy()

def create_debug_app_list():
    """Creates a list of apps which we can use to test the fork, branch and commit algorithms."""

    app_git_urls = [
        "https://github.com/tester-burner/test1/blob/main/README.md",
    ]
    apps = pd.DataFrame()
    apps['github_url'] = app_git_urls
    st.write(apps)
    st.write(f"Len apps {len(apps)}")
    apps.loc[:,'status'] = "No badge"
    return apps

def add_badge_to_readme(readme: ContentFile.ContentFile, app_url: str) -> str:
    """Adds a Streamlit badge to the URL."""

    # Get the contents from the readme.
    readme_contents = readme.decoded_content.decode('utf-8')
    st.text(readme_contents)

    # Don't add the badge twice
    badge_image = "https://static.streamlit.io/badges/streamlit_badge_black_white.svg"
    if badge_image in readme_contents:
        st.warning("Readme already has badge, skipping...")
        return None

    # Compute the badge location.
    st.write(f"app_url: `{app_url}`")
    badge_markdown = f"[![Open in Streamlit]({badge_image})]({app_url})"
    st.write(f"badge markdown:")
    st.text(badge_markdown)

    # Plan A is to add the badge to the end of the title readme,
    # but if that doesn't work, then we just prepend the badge to the
    # beginning of the readme.
    prepend_badge = False
    if '\r' in readme_contents:
        # If we see weird line endings, then don't do anything fancy.
        prepend_badge = True
    else:
        lines = readme_contents.split('\n')
        if len(lines) < 1:
            prepend_badge = True
        else:
            first_line = lines[0]
            if first_line.startswith('#') and '[' not in first_line:
                lines[0] = f"{first_line} {badge_markdown}"
                new_contents = '\n'.join(lines)
                st.write("New first line:")
                st.text(lines[0])
            else:
                prepend_badge = True
    st.write(f"Prepend badge: `{prepend_badge}`")
    if prepend_badge:
        new_contents = f"{badge_markdown}\n\n{readme_contents}"
    st.write("New readme contents")
    st.text(new_contents)
    return new_contents


def batch_fork_repos(
        apps: pd.DataFrame,
        config: ConfigOptions,
        github: GithubMainClass.Github):
    """Goes through a list of apps and forks them all and then
    add badges to them and issues pull requests."""
    for coords, app_url in coords_iter(apps):
        with st.beta_expander(app_url, expanded=config.auto_expand):
            # Fork the repo.
            st.write("App to fork")
            st.write({attr:getattr(coords, attr)
                for attr in ['owner', 'repo', 'branch', 'path']})
            repo = coords.get_repo(github)
            forked_repo = streamlit_github.fork_repo(repo)

            # Add a badge to the readme.
            st.write(forked_repo, forked_repo._streamlit_hash)
            readme = streamlit_github.get_readme(github, forked_repo)
            new_contents = add_badge_to_readme(readme, app_url)
            if new_contents is None:
                st.warning("No extra commit since badge already exists.")
            else:
                forked_repo.update_file(readme.path, COMMIT_MESSAGE,
                        new_contents, readme.sha)
                st.success("Just added a badge to the readme.")

            # If we haven't allowed pull requesting, then nothing more to do.
            if not config.do_pull_requests:
                st.warning("Skipping this pull request.")
                continue

            # Create a pull request
            pull_request_args = {
                'title': BADGE_PULL_REQUEST_TITLE,
                'head': f"{forked_repo.owner.login}:{repo.default_branch}",
                'base': repo.default_branch,
                'body': BADGE_PULL_REQUEST_BODY,
            }
            st.write("Creating pull request", pull_request_args)
            try:
                pull_request = repo.create_pull(**pull_request_args)
                st.write("Created pull request", pull_request)
            except GithubException as e:
                st.error("Error creating the pull request.")
                st.json(e.data)


def main():
    """Execution starts here."""

    # Display the app title
    st.write("## Apps")

    # These are all the options the user can set
    config = ConfigOptions()
    github = streamlit_github.from_access_token(config.access_token)

    if config.use_debug_repos:
        apps = create_debug_app_list()
    else:
        apps = parse_app_from_file(config, github)

    if apps is None:
        st.warning("No apps to process.")
        return

    st.write("## Remaining apps to fork", apps)
    with st.beta_expander("Show last app"):
        st.write(apps['app_url'].iloc[-1])
        
    # When clicked for the given repos.
    if st.button('Fork repos'):
        batch_fork_repos(apps, config, github)

# Start execution at the main() function 
if __name__ == '__main__':
    main()<|MERGE_RESOLUTION|>--- conflicted
+++ resolved
@@ -18,12 +18,8 @@
 COMMIT_MESSAGE = "Added Streamlit app badge for discoverability"
 
 # This is the title we give the pull request.
-<<<<<<< HEAD
+OLD_BADGE_PULL_REQUEST_TITLE = "Add a Stremlit app badge to readme"
 BADGE_PULL_REQUEST_TITLE = "Add a Streamlit app badge to README"
-=======
-OLD_BADGE_PULL_REQUEST_TITLE = "Add a Stremlit app badge to readme"
-BADGE_PULL_REQUEST_TITLE = "Add a Stremlit app badge to readme"
->>>>>>> 22e28117
 
 # This is the body of the pull request.
 BADGE_PULL_REQUEST_BODY = """
